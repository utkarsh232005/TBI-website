--- conflicted
+++ resolved
@@ -369,7 +369,7 @@
                   <p className="admin-caption">Manage and organize your team of expert mentors</p>
                 </div>
               </div>
-<<<<<<< HEAD
+
               <div className="flex gap-3">
                 <Button 
                   onClick={handleMigration}
@@ -389,7 +389,7 @@
                       Migrate DB
                     </>
                   )}
-=======
+
               <div className="flex flex-col sm:flex-row gap-3 md:flex-shrink-0">
                 <Button 
                   variant="outline" 
@@ -399,7 +399,7 @@
                 >
                   <RefreshCw className="mr-2 h-4 w-4" />
                   Refresh
->>>>>>> 1cb93eae
+
                 </Button>
                 <Dialog open={isCreateDialogOpen} onOpenChange={setIsCreateDialogOpen}>
                   <DialogTrigger asChild>
